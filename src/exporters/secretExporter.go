package exporters

import (
	"github.com/joe-elliott/cert-exporter/src/metrics"
)

// CertExporter exports PEM file certs
type SecretExporter struct {
}

// ExportMetrics exports the provided PEM file
<<<<<<< HEAD
func (c *SecretExporter) ExportMetrics(bytes []byte, keyName, secretName, secretNamespace string, includeFullCertChain bool) error {
	metricCollection, err := secondsToExpiryFromCertAsBytes(bytes, includeFullCertChain)
=======
func (c *SecretExporter) ExportMetrics(bytes []byte, keyName, secretName, secretNamespace string) error {
	metricCollection, err := secondsToExpiryFromCertAsBytes(bytes)
>>>>>>> 83a9bc70
	if err != nil {
		return err
	}

	for _, metric := range metricCollection {
		metrics.SecretExpirySeconds.WithLabelValues(keyName, metric.issuer, metric.cn, secretName, secretNamespace).Set(metric.durationUntilExpiry)
		metrics.SecretNotAfterTimestamp.WithLabelValues(keyName, metric.issuer, metric.cn, secretName, secretNamespace).Set(metric.notAfter)
	}

	return nil
}<|MERGE_RESOLUTION|>--- conflicted
+++ resolved
@@ -9,13 +9,8 @@
 }
 
 // ExportMetrics exports the provided PEM file
-<<<<<<< HEAD
-func (c *SecretExporter) ExportMetrics(bytes []byte, keyName, secretName, secretNamespace string, includeFullCertChain bool) error {
-	metricCollection, err := secondsToExpiryFromCertAsBytes(bytes, includeFullCertChain)
-=======
 func (c *SecretExporter) ExportMetrics(bytes []byte, keyName, secretName, secretNamespace string) error {
 	metricCollection, err := secondsToExpiryFromCertAsBytes(bytes)
->>>>>>> 83a9bc70
 	if err != nil {
 		return err
 	}
